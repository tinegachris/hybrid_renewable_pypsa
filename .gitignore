# Byte-compiled / optimized / DLL files
__pycache__/
*.pyc
*.pyo
*.pyd
$python.exe$

# C extensions
*.so

# Distribution / packaging
.eggs/
dist/
build/
develop-eggs/
.pytest_cache/
.mypy_cache/
.venv/
env/
<<<<<<< HEAD
=======
venv/
ENV/
env.bak/
venv.bak/

VS Code
.vscode/
.vscode-test/
.vs

# Spyder project settings
.spyderproject
.spyderworkspace
>>>>>>> c03ce879

# IDE files
.idea/
*.iml
*.suo
*.sln
*.csproj

# Virtual environment
.env/
venv/
env/

# Package files
*.egg-info/
.eggs/

# Jupyter Notebook
.ipynb_checkpoints/<|MERGE_RESOLUTION|>--- conflicted
+++ resolved
@@ -17,22 +17,6 @@
 .mypy_cache/
 .venv/
 env/
-<<<<<<< HEAD
-=======
-venv/
-ENV/
-env.bak/
-venv.bak/
-
-VS Code
-.vscode/
-.vscode-test/
-.vs
-
-# Spyder project settings
-.spyderproject
-.spyderworkspace
->>>>>>> c03ce879
 
 # IDE files
 .idea/
@@ -46,6 +30,11 @@
 venv/
 env/
 
+VS Code
+.vscode/
+.vscode-test/
+.vs
+
 # Package files
 *.egg-info/
 .eggs/
